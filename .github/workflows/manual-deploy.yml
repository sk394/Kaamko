name: Manual Deployment

on:
  workflow_dispatch:
    inputs:
      platform:
        description: 'Platform to build'
        required: true
        default: 'all'
        type: choice
        options:
          - all
          - ios
          - android
      profile:
        description: 'Build profile'
        required: true
        default: 'production'
        type: choice
        options:
          - production
          - preview
          - development
      submit:
        description: 'Submit to app stores after build'
        required: false
        default: false
        type: boolean
      version_bump:
        description: 'Bump version before build'
        required: false
        default: false
        type: boolean

env:
  NODE_VERSION: '20.x'
<<<<<<< HEAD
=======
  EXPO_CLI_VERSION: 'latest'
>>>>>>> 61032918

jobs:
  manual-deploy:
    name: Manual Deployment
    runs-on: ubuntu-latest
    
    steps:
    - name: Checkout code
      uses: actions/checkout@v4
      
    - name: Setup Node.js
      uses: actions/setup-node@v4
      with:
        node-version: ${{ env.NODE_VERSION }}
        cache: 'npm'
        
    - name: Setup EAS CLI
      run: npm install -g @expo/eas-cli
        
    - name: Install dependencies
      run: npm ci
      
    - name: Run tests
      run: npm test -- --watchAll=false
      
    - name: Bump version
      if: inputs.version_bump
      run: |
        npm version patch --no-git-tag-version
        git config --local user.email "action@github.com"
        git config --local user.name "GitHub Action"
        git add package.json package-lock.json app.json
        git commit -m "Bump version for deployment"
        git push
      
    - name: Build app
      run: |
        echo "Building for platform: ${{ inputs.platform }}"
        echo "Using profile: ${{ inputs.profile }}"
        eas build --platform ${{ inputs.platform }} --profile ${{ inputs.profile }} --non-interactive
      env:
        EXPO_TOKEN: ${{ secrets.EXPO_TOKEN }}
        
    - name: Submit to stores
      if: inputs.submit && inputs.profile == 'production'
      run: |
        if [ "${{ inputs.platform }}" == "all" ] || [ "${{ inputs.platform }}" == "ios" ]; then
          echo "Submitting to iOS App Store..."
          eas submit --platform ios --latest --non-interactive || echo "iOS submission failed"
        fi
        
        if [ "${{ inputs.platform }}" == "all" ] || [ "${{ inputs.platform }}" == "android" ]; then
          echo "Submitting to Google Play Store..."
          eas submit --platform android --latest --non-interactive || echo "Android submission failed"
        fi
      env:
        EXPO_TOKEN: ${{ secrets.EXPO_TOKEN }}
        EXPO_APPLE_ID: ${{ secrets.EXPO_APPLE_ID }}
        EXPO_APPLE_APP_SPECIFIC_PASSWORD: ${{ secrets.EXPO_APPLE_APP_SPECIFIC_PASSWORD }}
        
    - name: Create deployment summary
      run: |
        echo "## 🚀 Manual Deployment Summary" >> $GITHUB_STEP_SUMMARY
        echo "- **Platform**: ${{ inputs.platform }}" >> $GITHUB_STEP_SUMMARY
        echo "- **Profile**: ${{ inputs.profile }}" >> $GITHUB_STEP_SUMMARY
        echo "- **Version Bumped**: ${{ inputs.version_bump }}" >> $GITHUB_STEP_SUMMARY
        echo "- **Submitted to Stores**: ${{ inputs.submit }}" >> $GITHUB_STEP_SUMMARY
        echo "- **Triggered by**: @${{ github.actor }}" >> $GITHUB_STEP_SUMMARY<|MERGE_RESOLUTION|>--- conflicted
+++ resolved
@@ -34,10 +34,6 @@
 
 env:
   NODE_VERSION: '20.x'
-<<<<<<< HEAD
-=======
-  EXPO_CLI_VERSION: 'latest'
->>>>>>> 61032918
 
 jobs:
   manual-deploy:
